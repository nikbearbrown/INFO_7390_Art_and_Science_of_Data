--- conflicted
+++ resolved
@@ -2094,7 +2094,6 @@
 t-SNE ( t-Distributed Stochastic Neighbor Embedding) is a technique that visualizes high dimensional data by giving each point a location in a two or three-dimensional map. The technique is the Stochastic Neighbor Embedding (SNE) variation that is much easier to optimize and produces significantly better visualization.Several other techniques can be used for visualizing high dimensional data, like PCA, which is a linear technique that focuses on keeping the low dimensional representation of dissimilar data points far apart.
  
 For high dimensional data that lie on or near a low dimensional nonlinear manifold, it is usually more important to keep the low dimensional representation of very similar data points as close as possible, which is typically not possible with the linear mapping.
-<<<<<<< HEAD
  
  t-SNE is capable of capturing much of the local structure of the high dimensional data, while also revealing the global structure, such as the presence of clusters at several scales. Figure 1 shows the use of t-SNE on the MNIST dataset which consists of images of handwritten digits.
 
@@ -2105,18 +2104,6 @@
 1. **Preservation of Non-Linear Structures**:
    - t-SNE is particularly effective at preserving non-linear structures in the data. It can capture complex relationships and clusters that PCA, which focuses on linear relationships, might not capture accurately.
  
-=======
- 
- t-SNE is capable of capturing much of the local structure of the high dimensional data, while also revealing the global structure, such as the presence of clusters at several scales. Figure 1 shows the use of t-SNE on the MNIST dataset which consists of images of handwritten digits.
-
-https://miro.medium.com/v2/resize:fit:1400/format:webp/1*6j41Z2p5MW-YlzwBcjpG1Q.png
-
-t-SNE (t-Distributed Stochastic Neighbor Embedding) and PCA (Principal Component Analysis) are both dimensionality reduction techniques, but they have different advantages and are suited to different types of data and tasks. Here are some advantages of t-SNE over PCA:
- 
-1. **Preservation of Non-Linear Structures**:
-   - t-SNE is particularly effective at preserving non-linear structures in the data. It can capture complex relationships and clusters that PCA, which focuses on linear relationships, might not capture accurately.
- 
->>>>>>> fb109f78
 2. **Visualization of High-Dimensional Data**:
    - t-SNE is widely used for data visualization, especially when dealing with high-dimensional data. It can help visualize complex data structures in two or three dimensions, making it easier to interpret and understand.
  
